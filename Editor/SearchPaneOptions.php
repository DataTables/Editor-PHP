<?php
/**
 * DataTables PHP libraries.
 *
 * PHP libraries for DataTables and DataTables Editor, utilising PHP 5.3+.
 *
 *  @author    SpryMedia
 *  @copyright 2016 SpryMedia ( http://sprymedia.co.uk )
 *  @license   http://editor.datatables.net/license DataTables Editor
 *  @link      http://editor.datatables.net
 */

namespace DataTables\Editor;
if (!defined('DATATABLES')) exit();

use DataTables;

/**
 * The Options class provides a convenient method of specifying where Editor
 * should get the list of options for a `select`, `radio` or `checkbox` field.
 * This is normally from a table that is _left joined_ to the main table being
 * edited, and a list of the values available from the joined table is shown to
 * the end user to let them select from.
 *
 * `Options` instances are used with the {@see Field->options()} method.
 *
 *  @example
 *   Get a list of options from the `sites` table
 *    ```php
 *    Field::inst( 'users.site' )
 *        ->options( Options::inst()
 *            ->table( 'sites' )
 *            ->value( 'id' )
 *            ->label( 'name' )
 *        )
 *    ```
 *
 *  @example
 *   Get a list of options with custom ordering
 *    ```php
 *    Field::inst( 'users.site' )
 *        ->options( Options::inst()
 *            ->table( 'sites' )
 *            ->value( 'id' )
 *            ->label( 'name' )
 *            ->order( 'name DESC' )
 *        )
 *    ```
 *
 *  @example
 *   Get a list of options showing the id and name in the label
 *    ```php
 *    Field::inst( 'users.site' )
 *        ->options( Options::inst()
 *            ->table( 'sites' )
 *            ->value( 'id' )
 *            ->label( [ 'name', 'id' ] )
 *            ->render( function ( $row ) {
 *              return $row['name'].' ('.$row['id'].')';
 *            } )
 *        )
 *    ```
 */
class SearchPaneOptions extends DataTables\Ext {
	/* * * * * * * * * * * * * * * * * * * * * * * * * * * * * * * * * * * * *
	 * Private parameters
	 */
	
	/** @var string Table to get the information from */
	private $_table = null;

	/** @var string Column name containing the value */
	private $_value = null;

	/** @var string[] Column names for the label(s) */
	private $_label = array();

	/** @var string[] Column names for left join */
	private $_leftJoin = array();

	/** @var callable Callback function to do rendering of labels */
	private $_renderer = null;

	/** @var callback Callback function to add where conditions */
	private $_where = null;

	/** @var string ORDER BY clause */
	private $_order = null;

	/* * * * * * * * * * * * * * * * * * * * * * * * * * * * * * * * * * * * *
	 * Public methods
	 */

	/**
	 * Get / set the column(s) to use as the label value of the options
	 *
	 * @param  null|string|string[] $_ null to get the current value, string or
	 *   array to get.
	 * @return Options|string[] Self if setting for chaining, array of values if
	 *   getting.
	 */
	public function label ( $_=null )
	{
		if ( $_ === null ) {
			return $this;
		}
		else if ( is_string($_) ) {
			$this->_label = array( $_ );
		}
		else {
			$this->_label = $_;
		}

		return $this;
	}

	/**
	 * Get / set the ORDER BY clause to use in the SQL. If this option is not
	 * provided the ordering will be based on the rendered output, either
	 * numerically or alphabetically based on the data returned by the renderer.
	 *
	 * @param  null|string $_ String to set, null to get current value
	 * @return Options|string Self if setting for chaining, string if getting.
	 */
	public function order ( $_=null )
	{
		return $this->_getSet( $this->_order, $_ );
	}

	/**
	 * Get / set the label renderer. The renderer can be used to combine
	 * multiple database columns into a single string that is shown as the label
	 * to the end user in the list of options.
	 *
	 * @param  null|callable $_ Function to set, null to get current value
	 * @return Options|callable Self if setting for chaining, callable if
	 *   getting.
	 */
	public function render ( $_=null )
	{
		return $this->_getSet( $this->_renderer, $_ );
	}

	/**
	 * Get / set the database table from which to gather the options for the
	 * list.
	 *
	 * @param  null|string $_ String to set, null to get current value
	 * @return Options|string Self if setting for chaining, string if getting.
	 */
	public function table ( $_=null )
	{
		return $this->_getSet( $this->_table, $_ );
	}

	/**
	 * Get / set the column name to use for the value in the options list. This
	 * would normally be the primary key for the table.
	 *
	 * @param  null|string $_ String to set, null to get current value
	 * @return Options|string Self if setting for chaining, string if getting.
	 */
	public function value ( $_=null )
	{
		return $this->_getSet( $this->_value, $_ );
	}

	/**
	 * Get / set the method to use for a WHERE condition if it is to be
	 * applied to the query to get the options.
	 *
	 * @param  null|callable $_ Function to set, null to get current value
	 * @return Options|callable Self if setting for chaining, callable if
	 *   getting.
	 */
	public function where ( $_=null )
	{
		return $this->_getSet( $this->_where, $_ );
	}

	/**
	 * Get / set the array values used for a leftJoin condition if it is to be
	 * applied to the query to get the options.
	 * 
	 * @param string $table to get the information from
	 * @param string $field1 the first field to get the information from
	 * @param string $operator the operation to perform on the two fields
	 * @param string $field2 the second field to get the information from
	 * @return self
	 */
	public function leftJoin ( $table, $field1, $operator, $field2 )
	{
		$this->_leftJoin[] = array(
			"table"    => $table,
			"field1"   => $field1,
			"field2"   => $field2,
			"operator" => $operator
		);

		return $this;
	}

	/**
	 * Adds all of the where conditions to the desired query
	 * 
	 * @param string $query the query being built
	 * @return self
	 */
	private function _get_where ( $query )
	{
		for ( $i=0 ; $i<count($this->_where) ; $i++ ) {
			if ( is_callable( $this->_where[$i] ) ) {
				$this->_where[$i]( $query );
			}
			else {
				$query->where(
					$this->_where[$i]['key'],
					$this->_where[$i]['value'],
					$this->_where[$i]['op']
				);
			}
		}
		return $this;
	}

	/* * * * * * * * * * * * * * * * * * * * * * * * * * * * * * * * * * * * *
	 * Internal methods
	 */
	
	/**
	 * Execute the options (i.e. get them)
	 *
	 * @param  Database $db Database connection
	 * @return array        List of options
	 * @internal
	 */
	public function exec ( $field, $editor, $http, $fields, $leftJoinIn )
	{
		$db = $editor->db();
		$readTable = $editor->readTable();
		$filteringActive = isset($http['searchPanes']);
		$viewCount = isset($http['searchPanes_options'])
			? filter_var($http['searchPanes_options']['viewCount'], FILTER_VALIDATE_BOOLEAN)
			: true;
		$viewTotal = isset($http['searchPanes_options'])
			? filter_var($http['searchPanes_options']['viewTotal'], FILTER_VALIDATE_BOOLEAN)
			: false;
		$cascade = isset($http['searchPanes_options'])
			? filter_var($http['searchPanes_options']['cascade'], FILTER_VALIDATE_BOOLEAN)
			: false;
		$entries = null;

		// If the value is not yet set then set the variable to be the field name
		$value = $this->_value == null
			? $field->dbField()
			: $this->_value;


		// If the table is not yet set then set the table variable to be the same as editor
		// This is not taking a value from the SearchPaneOptions instance as the table should be defined in value/label. This throws up errors if not.
		if($this->_table !== null) {
			$table = $this->_table;
		}
		else if(count($readTable) > 0) {
			$table = $readTable;
		}
		else {
			$table = $editor->table();
		}

		// If the label value has not yet been set then just set it to be the same as value
		$label = $this->_label == null
			? $value
			: $this->_label[0];

		$formatter = $this->_renderer
			? $this->_renderer
			: function ( $str ) {
				return $str;
			};

		// Set up the join variable so that it will fit nicely later
		$leftJoin = gettype($this->_leftJoin) === 'array' ?
			$this->_leftJoin :
			array($this->_leftJoin);

		foreach($leftJoinIn as $lj) {
			$found = false;

			foreach($leftJoin as $lje) {
				if($lj['table'] === $lje['table']) {
					$found = true;
				}
			}

			if(!$found) {
				array_push($leftJoin, $lj);
			}
		}

		if($filteringActive) {
			// For every selection in every column
			foreach ($fields as $fieldOpt) {
				if (isset($http['searchPanes'][$fieldOpt->name()])) {
					for($i = 0; $i < count($http['searchPanes'][$fieldOpt->name()]); $i++) {
						// Check the number of rows...
						$q = $db
							->query('select')
							->table($table)
							->get('COUNT(*) as count')
							->left_join($leftJoin);

						// ... where the selected option is present...
						$r = $q
							->where($fieldOpt->dbField(), $http['searchPanes'][$fieldOpt->name()][$i], '=')
							->exec()
							->fetchAll();

						// ... If there are none then don't bother with this selection
						if($r[0]['count'] == 0) {
							array_splice($http['searchPanes'][$fieldOpt->name()], $i, 1);
							$i--;
						}
					}
				}
			}
		}

		// Set the query to get the current counts for viewCount
		if ($viewCount || $cascade) {
			$query = $db
				->query('select')
				->table( $table )
				->left_join($leftJoin);

			// The last pane to have a selection runs a slightly different query
			$queryLast = $db
				->query('select')
				->table( $table )
				->left_join($leftJoin);

			if ( $field->apply('get') && $field->getValue() === null ) {
				$query->get($value." as value");
				$query->group_by($value);
				$queryLast->get($value." as value");
				$queryLast->group_by($value);

				// We viewTotal is enabled, we need to do a count to get the number of records,
				// If it isn't we still need to know it exists, but don't care about the cardinality
				if ($viewCount) {
					$query->get("COUNT(*) as count");
					$queryLast->get("COUNT(*) as count");
				}
				else {
					$query->get("(1) as count");
					$queryLast->get("(1) as count");
				}
			}
			
			// Construct the where queries based upon the options selected by the user
			// THIS IS TO GET THE SP OPTIONS, NOT THE TABLE ENTRIES
			foreach ($fields as $fieldOpt) {
				if (isset($http['searchPanes'][$fieldOpt->name()])) {
					$query->where( function ($q) use ($fieldOpt, $http) {
						for($j=0, $jen=count($http['searchPanes'][$fieldOpt->name()]); $j < $jen ; $j++){
							$q->or_where(
								$fieldOpt->dbField(),
								isset($http['searchPanes_null'][$fieldOpt->name()][$j]) 
									? null
									: $http['searchPanes'][$fieldOpt->name()][$j],
								'='
							);
						}
					});
				}
			}

			// If there is a last value set then a slightly different set of results is required for cascade
			// That panes results are based off of the results when only considering the selections of all of the others
			if(isset($http['searchPanesLast'])) {
				foreach ($fields as $fieldOpt) {
					if (isset($http['searchPanes'][$fieldOpt->name()]) && $fieldOpt->name() !== $http['searchPanesLast']) {
						$queryLast->where( function ($q) use ($fieldOpt, $http) {
							for($j=0, $jen=count($http['searchPanes'][$fieldOpt->name()]); $j < $jen ; $j++){
								$q->or_where(
									$fieldOpt->dbField(),
									isset($http['searchPanes_null'][$fieldOpt->name()][$j]) 
										? null
										: $http['searchPanes'][$fieldOpt->name()][$j],
									'='
								);
							}
						});
					}
				}
			}

			// Send slightly different results if this is the last pane
			$entriesQuery = isset($http['searchPanesLast']) && $field->name() === $http['searchPanesLast']
				? $queryLast
				: $query;
	
			$entriesRows = $entriesQuery
				->exec()
				->fetchAll();
	
			// Key by the value for fast lookup
			$entriesKeys = array_column($entriesRows, 'value');
			$entries = array_combine($entriesKeys, $entriesRows);
		}

		// Get the data for the pane options
		$q = $db
			->query('select')
			->table( $table )
<<<<<<< HEAD
			->get( $label." as label", $value." as value" )
			->group_by( $value )
			->where( $this->_where );

		if ($viewTotal) {
			$q->get("COUNT(*) as total");
		}

		// If a join is required then we need to add the following to the query
		$this->_perform_left_join( $q, $leftJoin );

=======
			->get( $label." as label", $value." as value", "COUNT(*) as total" )
			->left_join($leftJoin)
			->group_by( $value )
			->where( $this->_where );

>>>>>>> 3a65e0bf
		if ( $this->_order ) {
			// For cases where we are ordering by a field which isn't included in the list
			// of fields to display, we need to add the ordering field, due to the
			// select distinct.
			$orderFields = explode( ',', $this->_order );

			for ( $i=0, $ien=count($orderFields) ; $i<$ien ; $i++ ) {
				$orderField = strtolower( $orderFields[$i] );
				$orderField = str_replace( ' asc', '', $orderField );
				$orderField = str_replace( ' desc', '', $orderField );
				$orderField = trim( $orderField );

				if ( ! in_array( $orderField, $fields ) ) {
					$q->get( $orderField );
				}
			}

			$q->order( $this->_order );
		}

		$rows = $q
			->exec()
			->fetchAll();

		$out = array();

		for ( $i=0, $ien=count($rows) ; $i<$ien ; $i++ ) {
			$row = $rows[$i];
			$value = $row['value'];
			$total = $viewTotal ? $row['total'] : null;
			$count = $total;

			if ($entries !== null) {
				$count = isset($entries[$value]) && isset($entries[$value]['count'])
					? $entries[$value]['count']
					: 0;
			}

			$out[] = array(
				"label" => $formatter($row['label']),
				"total" => $total,
				"value" => $value,
				"count" => $count
			);
		}

		// Only sort if there was no SQL order field
		if ( ! $this->_order ) {
			usort( $out, function ( $a, $b ) {
				return is_numeric($a['label']) && is_numeric($b['label']) ?
					($a['label']*1) - ($b['label']*1) :
					strcmp( $a['label'], $b['label'] );
			} );
		}

		return $out;
	}
}
	<|MERGE_RESOLUTION|>--- conflicted
+++ resolved
@@ -413,25 +413,15 @@
 		$q = $db
 			->query('select')
 			->table( $table )
-<<<<<<< HEAD
 			->get( $label." as label", $value." as value" )
-			->group_by( $value )
-			->where( $this->_where );
-
-		if ($viewTotal) {
-			$q->get("COUNT(*) as total");
-		}
-
-		// If a join is required then we need to add the following to the query
-		$this->_perform_left_join( $q, $leftJoin );
-
-=======
-			->get( $label." as label", $value." as value", "COUNT(*) as total" )
 			->left_join($leftJoin)
 			->group_by( $value )
 			->where( $this->_where );
 
->>>>>>> 3a65e0bf
+		if ($viewTotal) {
+			$q->get("COUNT(*) as total");
+		}
+
 		if ( $this->_order ) {
 			// For cases where we are ordering by a field which isn't included in the list
 			// of fields to display, we need to add the ordering field, due to the
